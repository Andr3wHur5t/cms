package cms

import (
<<<<<<< HEAD
	"bytes"
	"crypto/x509"
	"encoding/asn1"
	"io"
	"io/ioutil"
	"math/big"
	"net/http"
	"time"

	"github.com/mastahyeti/cms/oid"
	"github.com/mastahyeti/cms/protocol"
	"github.com/mastahyeti/cms/timestamp"
=======
	"crypto/ecdsa"
	"crypto/elliptic"
	"crypto/rand"

>>>>>>> 903e0b81
	"github.com/mastahyeti/fakeca"
)

var (
<<<<<<< HEAD
	// fake PKI setup
	root         = fakeca.New(fakeca.IsCA)
	otherRoot    = fakeca.New(fakeca.IsCA)
	intermediate = root.Issue(fakeca.IsCA)
	leaf         = intermediate.Issue(
		fakeca.NotBefore(time.Now().Add(-time.Hour)),
		fakeca.NotAfter(time.Now().Add(time.Hour)),
	)

	rootOpts         = x509.VerifyOptions{Roots: root.ChainPool()}
	otherRootOpts    = x509.VerifyOptions{Roots: otherRoot.ChainPool()}
	intermediateOpts = x509.VerifyOptions{Roots: intermediate.ChainPool()}

	// fake timestamp authority setup
	tsa = &testTSA{ident: intermediate.Issue()}
	thc = &testHTTPClient{tsa}
)

func init() {
	timestamp.DefaultHTTPClient = thc
}

type testTSA struct {
	ident        *fakeca.Identity
	sn           int64
	hookInfo     func(timestamp.Info) timestamp.Info
	hookToken    func(*protocol.SignedData) *protocol.SignedData
	hookResponse func(timestamp.Response) timestamp.Response
}

func (tt *testTSA) Clear() {
	tt.hookInfo = nil
	tt.hookToken = nil
	tt.hookResponse = nil
}

func (tt *testTSA) HookInfo(hook func(timestamp.Info) timestamp.Info) {
	tt.Clear()
	tt.hookInfo = hook
}

func (tt *testTSA) HookToken(hook func(*protocol.SignedData) *protocol.SignedData) {
	tt.Clear()
	tt.hookToken = hook
}

func (tt *testTSA) HookResponse(hook func(timestamp.Response) timestamp.Response) {
	tt.Clear()
	tt.hookResponse = hook
}

func (tt *testTSA) nextSN() *big.Int {
	defer func() { tt.sn++ }()
	return big.NewInt(tt.sn)
}

func (tt *testTSA) Do(req timestamp.Request) (timestamp.Response, error) {
	info := timestamp.Info{
		Version:        1,
		Policy:         asn1.ObjectIdentifier{1, 2, 3},
		SerialNumber:   tt.nextSN(),
		GenTime:        time.Now(),
		MessageImprint: req.MessageImprint,
		Nonce:          req.Nonce,
	}

	if tt.hookInfo != nil {
		info = tt.hookInfo(info)
	}

	eciDER, err := asn1.Marshal(info)
	if err != nil {
		panic(err)
	}

	eci, err := protocol.NewEncapsulatedContentInfo(oid.TSTInfo, eciDER)
	if err != nil {
		panic(err)
	}

	tst, err := protocol.NewSignedData(eci)
	if err != nil {
		panic(err)
	}

	if err = tst.AddSignerInfo(tsa.ident.Chain(), tsa.ident.PrivateKey); err != nil {
		panic(err)
	}

	if tt.hookToken != nil {
		tt.hookToken(tst)
	}

	ci, err := tst.ContentInfo()
	if err != nil {
		panic(err)
	}

	resp := timestamp.Response{
		Status:         timestamp.PKIStatusInfo{Status: 0},
		TimeStampToken: ci,
	}

	if tt.hookResponse != nil {
		resp = tt.hookResponse(resp)
	}

	return resp, nil
}

type testHTTPClient struct {
	tt *testTSA
}

func (thc *testHTTPClient) Do(httpReq *http.Request) (*http.Response, error) {
	buf := new(bytes.Buffer)
	if _, err := io.Copy(buf, httpReq.Body); err != nil {
		return nil, err
	}

	var tsReq timestamp.Request
	if _, err := asn1.Unmarshal(buf.Bytes(), &tsReq); err != nil {
		return nil, err
	}

	tsResp, err := thc.tt.Do(tsReq)
	if err != nil {
		return nil, err
	}

	respDER, err := asn1.Marshal(tsResp)
	if err != nil {
		return nil, err
	}

	return &http.Response{
		StatusCode: 200,
		Header:     http.Header{"Content-Type": {"application/timestamp-reply"}},
		Body:       ioutil.NopCloser(bytes.NewReader(respDER)),
	}, nil
}
=======
	root = fakeca.New(fakeca.IsCA)

	intermediateKey, _ = ecdsa.GenerateKey(elliptic.P256(), rand.Reader)
	intermediate       = root.Issue(fakeca.IsCA, fakeca.PrivateKey(intermediateKey))

	leaf      = intermediate.Issue()
	otherRoot = fakeca.New(fakeca.IsCA)
)
>>>>>>> 903e0b81
<|MERGE_RESOLUTION|>--- conflicted
+++ resolved
@@ -1,7 +1,6 @@
 package cms
 
 import (
-<<<<<<< HEAD
 	"bytes"
 	"crypto/x509"
 	"encoding/asn1"
@@ -11,25 +10,26 @@
 	"net/http"
 	"time"
 
-	"github.com/mastahyeti/cms/oid"
-	"github.com/mastahyeti/cms/protocol"
-	"github.com/mastahyeti/cms/timestamp"
-=======
 	"crypto/ecdsa"
 	"crypto/elliptic"
 	"crypto/rand"
 
->>>>>>> 903e0b81
+	"github.com/mastahyeti/cms/oid"
+	"github.com/mastahyeti/cms/protocol"
+	"github.com/mastahyeti/cms/timestamp"
+
 	"github.com/mastahyeti/fakeca"
 )
 
 var (
-<<<<<<< HEAD
 	// fake PKI setup
-	root         = fakeca.New(fakeca.IsCA)
-	otherRoot    = fakeca.New(fakeca.IsCA)
-	intermediate = root.Issue(fakeca.IsCA)
-	leaf         = intermediate.Issue(
+	root      = fakeca.New(fakeca.IsCA)
+	otherRoot = fakeca.New(fakeca.IsCA)
+
+	intermediateKey, _ = ecdsa.GenerateKey(elliptic.P256(), rand.Reader)
+	intermediate       = root.Issue(fakeca.IsCA, fakeca.PrivateKey(intermediateKey))
+
+	leaf = intermediate.Issue(
 		fakeca.NotBefore(time.Now().Add(-time.Hour)),
 		fakeca.NotAfter(time.Now().Add(time.Hour)),
 	)
@@ -165,14 +165,4 @@
 		Header:     http.Header{"Content-Type": {"application/timestamp-reply"}},
 		Body:       ioutil.NopCloser(bytes.NewReader(respDER)),
 	}, nil
-}
-=======
-	root = fakeca.New(fakeca.IsCA)
-
-	intermediateKey, _ = ecdsa.GenerateKey(elliptic.P256(), rand.Reader)
-	intermediate       = root.Issue(fakeca.IsCA, fakeca.PrivateKey(intermediateKey))
-
-	leaf      = intermediate.Issue()
-	otherRoot = fakeca.New(fakeca.IsCA)
-)
->>>>>>> 903e0b81
+}